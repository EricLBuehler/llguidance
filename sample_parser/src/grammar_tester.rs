use lazy_static::lazy_static;
use llguidance::{
    api::{GrammarWithLexer, ParserLimits, TopLevelGrammar},
    toktrie::{InferenceCapabilities, TokEnv, TokenId},
    Constraint, TokenParser,
};

/// Check that the grammar generates the expected output.
///
/// Output is a list of strings, each of which is a sequence of tokens.
/// Tokens in the string are separated with "‧".
/// Strings at even positions are "forced tokens", and strings at odd positions
/// are "generated tokens".
/// We check that the grammars forces the forced tokens (first of which is the
/// prompt), and that it allows in the mask the generated tokens.
///
/// These tests are "recorded" by passing "test_trace": true in the llguidance
/// request and post-processing.
fn check_grammar(
    tok_env: &TokEnv,
    prompt_str: &str,
    grammar: TopLevelGrammar,
    output: &[&str],
    temp: f32,
) {
    let parser = TokenParser::from_llguidance_json(
        tok_env.clone(),
        grammar,
        llguidance::Logger::new(0, 2),
        InferenceCapabilities {
            ff_tokens: true, // can the engine append multiple tokens?
            backtrack: true, // can the engine remove generated tokens?

            conditional_ff_tokens: false, // not used
            fork: false,                  // not used
        },
        ParserLimits::default(),
        vec![],
    )
    .unwrap();
    let mut constraint = Constraint::new(parser);

    let prompt = constraint.process_prompt(tok_env.tokenize(prompt_str));
    check_eq(tok_env, "prompt", &prompt, output[0]);

    let mut idx = 1;
    let mut gen_tokens = tokenize_trace(tok_env, output[idx]);
    let mut seen_temp = temp == 0.0;

    for _ in 0..200 {
        let res = constraint.compute_mask().unwrap();

        if let Some(t) = res.temperature {
            assert!(
                t == temp || t == 0.0,
                "Expected temperature {} got {}",
                temp,
                t
            );
            if t == temp {
                seen_temp = true;
            }
        }

        if res.is_stop() {
            assert!(idx >= output.len() - 1, "Expected more output at {}", idx);
            assert!(gen_tokens.is_empty(), "Expected more tokens to generate");
            break;
        }

        let mut bt: u32;
        let mut toks: Vec<TokenId>;

        if let Some(mask) = &res.sample_mask {
            if gen_tokens.is_empty() {
                panic!("No more tokens to generate");
            }

            let tok = gen_tokens[0];
            assert!(
                mask.is_allowed(tok),
                "Token {} {} not allowed",
                tok,
                tok_env.tok_trie().token_dbg(tok)
            );

            let num_ok = constraint.validate_tokens_raw(&gen_tokens).unwrap();
            if num_ok < gen_tokens.len() {
                panic!(
                    "Expected {} tokens to be allowed; got {}; {}",
                    gen_tokens.len(),
                    num_ok,
                    tok_env.tok_trie().tokens_dbg(&gen_tokens)
                );
            }
            gen_tokens.remove(0);

            let res = constraint.commit_token(Some(tok)).unwrap();
            bt = res.backtrack;
            toks = res.ff_tokens.clone();
            if toks.is_empty() || toks[0] != tok {
                if idx + 1 < output.len() && output[idx + 1].starts_with("1↶") {
                    // fast-forward with fake backtrack
                    assert!(bt == 0 || res.ff_tokens.is_empty());
                    bt = 1;
                    // go to forced byte checking
                } else {
                    if toks.is_empty() {
                        panic!("Expected {}; got nothing", tok);
                    } else {
                        panic!("Expected token {} got {}", tok, toks[0]);
                    }
                }
            } else if toks.len() > 1 {
                // we got fast-forwarded to the next entry,
                // delete the generated tokens and leave the rest for forced
                // bytes checking below
                toks.remove(0);
                // go to forced byte checking
            } else {
                assert!(bt == 0);
                assert!(toks.len() == 1);
                continue; // normal path
            }
        } else {
            let res = constraint.commit_token(None).unwrap();
            bt = res.backtrack;
            toks = res.ff_tokens.clone();
        }

        // forced byte checking
        assert!(gen_tokens.is_empty(), "Expected more tokens to generate");

        idx += 1;
        let mut expected = output[idx];
        if expected.contains("↶") {
            let parts: Vec<&str> = expected.split("↶").collect();
            assert!(parts.len() == 2);
            expected = parts[1];
            assert!(
                bt == parts[0].parse::<u32>().unwrap(),
                "Expected backtrack {} got {}",
                parts[0],
                bt
            );
        }
        check_eq(tok_env, &format!("step {}", idx), &toks, expected);
        idx += 1;
        if idx < output.len() {
            gen_tokens = tokenize_trace(tok_env, output[idx]);
        }
    }

    assert!(seen_temp, "Expected temperature {} not seen", temp);
}

fn check_eq(tok_env: &TokEnv, label: &str, tokens: &[TokenId], expected_tokens: &str) {
    let trie = tok_env.tok_trie();
    let actual_tokens = trie.test_trace_tokens(tokens);
    println!(
        "Checking {}: exp:{:?} got:{:?}",
        label, expected_tokens, actual_tokens
    );
    assert_eq!(
        actual_tokens, expected_tokens,
        "Tokens mismatch in {}",
        label
    );
}

fn tokenize_trace(tok_env: &TokEnv, s: &str) -> Vec<TokenId> {
    let trie = tok_env.tok_trie();
    println!("Tokenizing {:?}", s);
    let mut result = Vec::new();
    for word in s.split("‧") {
        if word == "≺EOS≻" {
            result.push(trie.eos_token());
            continue;
        }
        let tt = trie.greedy_tokenize(word.as_bytes());
        assert!(
            tt.len() == 1,
            "Expected single token for {:?} got {:?}",
            word,
            tt
        );
        result.push(tt[0]);
    }
    result
}

lazy_static! {
    static ref TOK_ENV: TokEnv = {
        toktrie_hf_tokenizers::ByteTokenizerEnv::from_name("microsoft/Phi-3.5-mini-instruct", None)
            .unwrap()
            .to_env()
    };
}

fn check_lark_grammar_prompt(lark: &str, prompt_str: &str, output: &[&str]) {
    let grm = TopLevelGrammar::from_lark(lark.to_string());
    println!("\nChecking grammar:\n{}\nagainst: {:?}", lark, output);
    check_grammar(&TOK_ENV, prompt_str, grm, output, 0.0);
}

fn check_lark_grammar(lark: &str, output: &[&str]) {
    check_lark_grammar_prompt(lark, "", output);
}

fn check_lark_grammar_nested(lark: &str, sub_lark: &str, output: &[&str]) {
    let temp = lark
        .find("temperature=")
        .map(|i| {
            let i = i + "temperature=".len();
            let mut end = i;
            while end < lark.len()
                && (lark.as_bytes()[end].is_ascii_digit() || lark.as_bytes()[end] == b'.')
            {
                end += 1;
            }
            lark[i..end].parse::<f32>().unwrap()
        })
        .unwrap_or(0.0);
    let mut top_grm = TopLevelGrammar::from_lark(lark.to_string());
    let mut sub_grm = GrammarWithLexer::from_lark(sub_lark.to_string());
    sub_grm.name = Some("sub".to_string());
    top_grm.grammars.push(sub_grm);
    println!(
        "\nChecking nested grammars:\n{}\nNested:\n{}\nagainst: {:?}",
        lark, sub_lark, output
    );
    check_grammar(&TOK_ENV, "", top_grm, output, temp);
}

fn test_ll_skip() {
    check_lark_grammar(
        r#"start: "A" "!"
           %ignore /[ \t]+/"#,
        &["A", " ‧ ‧!"],
    );

    check_lark_grammar(
        r#"
            start: "A: " NUMBER
            NUMBER: /[0-9]+/
            %ignore /[ \t]+/
        "#,
        &["A‧:", " ‧ ‧5‧6‧≺EOS≻"],
    );

    check_lark_grammar_nested(
        r#"start: "." @sub"#,
        r#"start: "A" "!"
           %ignore /[ \t]+/"#,
        &[".‧A", " ‧ ‧!"],
    );
}

fn test_ll_new_max_tokens() {
    // TODO test this - should return an error from prompt processing
    // check_lark_grammar(
    //     r#"start: " x" aa " y"
    //        aa: " a" aa
    //        "#,
    //     &[" x", " a‧ a‧ a‧ a‧ b", " y"],
    // );

    // PRTODO this should fail!
    check_lark_grammar(
        r#"start: " x" ab " y"
           ab[max_tokens=3]: (" a")* " b"
           "#,
        &[" x", " a‧ a‧ a‧ a‧ b", " y"],
    );
}

fn test_ll_temperature() {
    check_lark_grammar_nested(
        r#"start: /[xy]/ sub_temp
           sub_temp[temperature=0.5]: @sub
        "#,
        r#"start: "[" ("A")* "]"
           %ignore /[ \t]+/"#,
        &["", "x‧[‧]"],
    );

    check_lark_grammar_nested(
        r#"start: sub_temp
           sub_temp[temperature=0.5]: @sub
        "#,
        r#"start: "[" ("A")* "]"
           %ignore /[ \t]+/"#,
        &["", "[‧]"],
    );

    check_lark_grammar_nested(
        r#"start: sub_temp
           sub_temp[temperature=0.5]: @sub
        "#,
        r#"start: "[" ("A")* "]"
           %ignore /[ \t]+/"#,
        &["", "[]"],
    );

    check_lark_grammar_nested(
        r#"start: sub_temp
           sub_temp[temperature=0.5]: @sub
        "#,
        r#"start: "[" ("A")* "]"
        "#,
        &["", "[‧]"],
    );
}

fn test_ll_backtrack_stop() {
    check_lark_grammar(
        r#"
            start: "Count to 10: 1, 2, 3, 4, 5, 6, 7, " text "\nNot quite."
            text[stop=","]: /.+/
        "#,
        &[
            "Count‧ to‧ ‧1‧0‧:‧ ‧1‧,‧ ‧2‧,‧ ‧3‧,‧ ‧4‧,‧ ‧5‧,‧ ‧6‧,‧ ‧7‧,",
            " ‧8‧,",
            "1↶\n‧Not‧ quite‧.",
        ],
    );

    check_lark_grammar(
        r#"
            start: "Name: " name "\nName: " name
            name[stop=STOP]: /E[a-z]+/
            STOP: /[a-b]/ | /[x-z]/
        "#,
        &["Name‧:", " Em‧ily", "1↶il‧\n‧Name‧:", " Emil‧ie‧a", "1↶"],
    );
}

fn test_llparser() {
    check_lark_grammar_prompt(
        r#"
            start: gen
            gen[stop=""]: /.*/
        "#,
        "2 + 2 =",
        &["2‧ +‧ ‧2", " =>‧ ‧4‧≺EOS≻"],
    );

    check_lark_grammar(
        r#"
            start: "Power frequency is " num "Hz; voltage is " num "V"
            num[stop="", max_tokens=5]: /[0-9]+/
        "#,
        &[
            "Power‧ frequency‧ is‧ ",
            "5‧0‧Hz", // no EoS needed on 50Hz
            ";‧ voltage‧ is‧ ",
            "2‧2‧0‧V",
        ],
    );

    check_lark_grammar(
        r#"
            start: "Power frequency is " num "Hz; voltage is " num "V"
            num[stop="", max_tokens=3]: /[0-9]+/
        "#,
        &[
            "Power‧ frequency‧ is‧ ",
            "5‧0‧Hz", // no EoS needed on 50Hz
            ";‧ voltage‧ is‧ ",
            "2‧2‧0",
            "V", // V is forced since max_tokens=3
        ],
    );

    check_lark_grammar(
        r#"
            start: "Q: Are dolphins fish?\nA: " ANSWER "\nQ: Are sharks fish?\nA: " ANSWER
            ANSWER: "Yes" | "No"
        "#,
        &[
            "Q‧:‧ Are‧ dol‧ph‧ins‧ fish‧?‧\n‧A‧:",
            " No", // note the prefix space - moved by token healing
            "\n‧Q‧:‧ Are‧ sh‧arks‧ fish‧?‧\n‧A‧:",
            " Yes",
        ],
    );

    check_lark_grammar(
        r#"
            start: "Q: 7 * 8\nA: " NUMBER
            NUMBER: /[0-9]+/
        "#,
        &["Q‧:‧ ‧7‧ *‧ ‧8‧\n‧A‧:‧ ", "5‧6‧≺EOS≻"],
    );
}

fn test_ll_nullable_lexeme() {
    // make sure 'a' is not forced
    check_lark_grammar(
        r#"start: gen
           gen[stop=""]: /a*/"#,
        &["", "a‧≺EOS≻"],
    );

    // this one doesn't work - no lexeme was scanned by EOS, so we allow more lexemes...
    check_lark_grammar(
        r#"start: gen
           gen[stop=""]: /a*/"#,
        &["", "≺EOS≻"],
    );

    // see that we can skip 5*
    check_lark_grammar(
        r#"start: "6 * 7 = " five_seq num "\n"
           five_seq[stop=""]: /5*/
           num[stop=""]: /[1-4][0-9]/"#,
        &["6‧ *‧ ‧7‧ =‧ ", "4‧2", "\n"],
    );

    check_lark_grammar_nested(
        r#"start: "Here: 2 + 2 = " @sub"#,
        r#"start: /[0-9]+/"#,
        &["Here‧:‧ ‧2‧ +‧ ‧2‧ =‧ ", "4‧≺EOS≻"],
    );

    // make sure it stops at EOS
    check_lark_grammar_nested(
        r#"start: "Here: 2 + 2 = " @sub"#,
        r#"start: num q
           num: /[0-9]+/
           q: /Q?/
        "#,
        &["Here‧:‧ ‧2‧ +‧ ‧2‧ =‧ ", "4‧≺EOS≻"],
    );

    let float_grammar = r#"
        start: num1 | num2
        num1: /-?(?:0|[1-9][0-9]*)/
        num2: /-?(?:0|[1-9][0-9]*)(?:\.[0-9]+)/
    "#;
    check_lark_grammar_nested(r#"start: @sub"#, &float_grammar, &["", "1‧≺EOS≻"]);
    check_lark_grammar_nested(r#"start: @sub"#, &float_grammar, &["", "0‧≺EOS≻"]);
    check_lark_grammar_nested(r#"start: @sub"#, &float_grammar, &["", "1‧.‧1‧≺EOS≻"]);
    check_lark_grammar_nested(r#"start: @sub"#, &float_grammar, &["", "0‧.‧1‧≺EOS≻"]);
}

fn test_ll_pop_tokens() {
    // check_grammar(grm, ["6‧ *‧ ‧7‧ =‧ ", "4‧2‧\n"])
    // grm = "6 * 7 = " + subgrammar(body=lexeme("[0-9]{1,3}")) + "\n"
    check_lark_grammar(
        r#"start: "6 * 7 = " NUM "\n"
           NUM: /[0-9]{1,3}/
        "#,
        &["6‧ *‧ ‧7‧ =‧ ", "4‧2‧\n"],
    );
}

fn test_ll_nice_man() {
    let grm = r#"start: ("a" | "ab" | "c")"#;
    let grm_d = r#"start: ("a" | "ab" | "c") ("d")"#;
    let grm_opt_d = r#"start: ("a" | "ab" | "c") ("d" | "")"#;

    check_lark_grammar(grm, &["", "a‧b"]);
    check_lark_grammar(grm, &["", "a‧≺EOS≻"]);
    check_lark_grammar(grm_d, &["", "a‧d"]);
    check_lark_grammar(grm_d, &["", "a‧b", "d"]);

    check_lark_grammar(grm_opt_d, &["", "a‧b‧d"]);
    check_lark_grammar(grm_opt_d, &["", "a‧b‧≺EOS≻"]);
    check_lark_grammar(grm_opt_d, &["", "a‧≺EOS≻"]);

    // TODO: this should also work for "abq" as a single lexeme
    // https://github.com/guidance-ai/llguidance/issues/2
    let abq = r#"start: ("a" | "a" "bq" | "c") ("bQ" | "")"#;
    check_lark_grammar(abq, &["", "a‧b‧q‧≺EOS≻"]);
    check_lark_grammar(abq, &["", "a‧b‧Q"]);
}

fn test_ll_stop_quote_comma() {
    let grm = r#"
        start: "{ \"items\": [\"" ap "\",\n   \"" bp "\"] }"
        ap[stop="\""]: /a+/
        bp[stop="\""]: /b+/
    "#;

    // make sure we allow ", as a single token; also "]
    check_lark_grammar(
        grm,
        &["{‧ \"‧items‧\":‧ [\"", "a‧\",", "\n‧  ‧ \"", "b‧\"]", " }"],
    );

    // and as seprate tokens
    check_lark_grammar(
        grm,
        &[
            "{‧ \"‧items‧\":‧ [\"",
            "a‧\"",
            ",‧\n‧  ‧ \"",
            "b‧\"",
            "]‧ }",
        ],
    );
}

fn test_ll_nullable_bug() {
    check_lark_grammar(
        r#"start: (maybe_a maybe_a maybe_a maybe_a | "foo")
           maybe_a: "a" | ""
        "#,
        &["", "a‧≺EOS≻"],
    );
}

fn test_ll_max_tokens() {
    check_lark_grammar(
        r#"start: "Name: " name " Height: " height
           name[max_tokens=3, stop=""]: /.*/
           height[max_tokens=3, stop=""]: /.*/
        "#,
        &["Name‧:", " Em‧ily‧ Carter", " Height‧:", " ‧5‧'‧6"],
    );

    // here we have two gen() with the same regex (so they are the same lexeme)
    // but different max_tokens limits
    check_lark_grammar(
        r#"start: "Name: " name " Height: " height
           name[max_tokens=2, stop=""]: /.*/
           height[max_tokens=3, stop=""]: /.*/
        "#,
        &["Name‧:", " Em‧ily", " Height‧:", " ‧5‧'‧6"],
    );

    // now this is a strange case, where gen() is allowed together with the following
    // string, and gen() runs out of tokens, so the fixed string takes over
    // note how Emily is not repeated
    check_lark_grammar(
        r#"start: "Name: " name "Emily Carter is great; Height: " height
           name[max_tokens=2, stop=""]: /.*/
           height[max_tokens=3, stop=""]: /.*/
        "#,
        &[
            "Name‧:",
            " Em‧ily",
            " Carter‧ is‧ great‧;‧ Height‧:",
            " ‧5‧'‧6",
        ],
    );
}

fn main() {
<<<<<<< HEAD
    test_ll_new_max_tokens();

    // PRTODO
    if true {
        test_llparser();
        test_ll_backtrack_stop();
        test_ll_nullable_lexeme();
        test_ll_skip();
        test_ll_temperature();
    }
=======
    test_llparser();
    test_ll_backtrack_stop();
    test_ll_nullable_lexeme();
    test_ll_skip();
    test_ll_temperature();
    test_ll_pop_tokens();
    test_ll_nice_man();
    test_ll_nullable_bug();
    test_ll_max_tokens();
    test_ll_stop_quote_comma();
>>>>>>> 8b8f65b1
}<|MERGE_RESOLUTION|>--- conflicted
+++ resolved
@@ -548,18 +548,8 @@
 }
 
 fn main() {
-<<<<<<< HEAD
     test_ll_new_max_tokens();
 
-    // PRTODO
-    if true {
-        test_llparser();
-        test_ll_backtrack_stop();
-        test_ll_nullable_lexeme();
-        test_ll_skip();
-        test_ll_temperature();
-    }
-=======
     test_llparser();
     test_ll_backtrack_stop();
     test_ll_nullable_lexeme();
@@ -570,5 +560,4 @@
     test_ll_nullable_bug();
     test_ll_max_tokens();
     test_ll_stop_quote_comma();
->>>>>>> 8b8f65b1
 }